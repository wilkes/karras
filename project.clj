--- conflicted
+++ resolved
@@ -1,8 +1,4 @@
-<<<<<<< HEAD
 (defproject karras "0.5.0-SNAPSHOT"
-=======
-(defproject karras "0.4.6"
->>>>>>> 6a8297fe
   :description "A clojure entity framework for MongoDB"
   :dependencies [[org.clojure/clojure "1.2.0"]
                  [org.clojure/clojure-contrib "1.2.0"]
@@ -12,11 +8,7 @@
                      [lein-clojars "0.5.0"]
                      [autodoc "0.7.1"]
                      [scriptjure "0.1.9"]
-<<<<<<< HEAD
-                     [midje "0.3.0"]
-=======
                      [midje "0.4.0"]
->>>>>>> 6a8297fe
                      [lein-difftest "1.2.2"]]
   :namespaces [karras.core karras.collection karras.sugar karras.entity]
   :autodoc {:web-src-dir "http://github.com/wilkes/karras/blob/"
